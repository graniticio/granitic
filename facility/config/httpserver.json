{
  "HTTPServer":{
    "Port": 8080,
    "Address": "",
    "AllowEarlyInstrumentation": false,
    "DisableInstrumentationAutoWire": false,
    "MaxConcurrent": 0,
    "TooBusyStatus": 503,
    "AutoFindHandlers": true,
<<<<<<< HEAD
    "RequestID": {
      "Enabled": false,
      "Format": "UUIDV4",
      "UUID":{
        "Encoding": "RFC4122"
      }
    },
=======
    "AccessLogging": false,
>>>>>>> 1e1b6db8
    "AccessLog": {
      "LogPath": "./access.log",
      "LogLinePreset": "framework",
      "UtcTimes": true,
      "LineBufferSize": 10
    }
  }
}<|MERGE_RESOLUTION|>--- conflicted
+++ resolved
@@ -7,7 +7,6 @@
     "MaxConcurrent": 0,
     "TooBusyStatus": 503,
     "AutoFindHandlers": true,
-<<<<<<< HEAD
     "RequestID": {
       "Enabled": false,
       "Format": "UUIDV4",
@@ -15,9 +14,7 @@
         "Encoding": "RFC4122"
       }
     },
-=======
     "AccessLogging": false,
->>>>>>> 1e1b6db8
     "AccessLog": {
       "LogPath": "./access.log",
       "LogLinePreset": "framework",
