--- conflicted
+++ resolved
@@ -89,10 +89,7 @@
 	"github.com/graniticio/granitic/instance"
 	"github.com/graniticio/granitic/ioc"
 	"github.com/graniticio/granitic/logging"
-<<<<<<< HEAD
-=======
 	"errors"
->>>>>>> 8c3524dd
 )
 
 // The name of the query manager in the IoC container.
